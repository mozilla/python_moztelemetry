--- conflicted
+++ resolved
@@ -117,19 +117,16 @@
     Returns a RDD of a subset of properties of pings. Child histograms are
     automatically merged with the parent histogram.
 
-<<<<<<< HEAD
     If one of the paths points to a keyedHistogram name without supplying the
     actual key, returns a dict of all available subhistograms for that property.
 
     :param with_processes: should separate parent and child histograms be
                            included as well?
-=======
     :param paths: paths to properties in the payload, with levels separated by "/".
                   These can be supplied either as a list, eg.
                   ["application/channel", "payload/info/subsessionStartDate"],
                   or as the values of a dict keyed by custom identifiers, eg.
                   {"channel": "application/channel", "ssd": "payload/info/subsessionStartDate"}.
->>>>>>> de95c005
     :param histograms_url: see histogram.Histogram constructor
     :param additional_histograms: see histogram.Histogram constructor
 
